--- conflicted
+++ resolved
@@ -233,8 +233,6 @@
 
     if 'redhat' in config:
         init_tasks.extend([
-<<<<<<< HEAD
-=======
             {'internal.setup_stage_cdn': None}
         ])
     # dont run cm-ansible by default unless requested in config
@@ -245,7 +243,6 @@
 
     if 'redhat' in config:
         init_tasks.extend([
->>>>>>> 9d2905cf
             {'internal.git_ignore_ssl': None},
             {'internal.setup_cdn_repo': None},
             {'internal.setup_base_repo': None},
